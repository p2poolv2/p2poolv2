--- conflicted
+++ resolved
@@ -19,11 +19,7 @@
 	cargo build --workspace
 
 build-release:
-<<<<<<< HEAD
-	cargo build --release --workspace
-=======
 	cargo build --workspace --release
->>>>>>> 572c336d
 
 # For log level use RUST_LOG=<<level>> just run
 run config="config.toml":
