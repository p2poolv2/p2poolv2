--- conflicted
+++ resolved
@@ -118,17 +118,8 @@
         message.params[4].as_ref().unwrap().to_string(),
     );
 
-<<<<<<< HEAD
-    // Mining difficulties are tracked as `truediffone`, i.e. difficulty is computed relative to mainnet
-    let block_hash = block.block_hash();
-    let truediff = get_true_difficulty(&block_hash);
-    debug!("True difficulty: {}", truediff);
-
-    shares_tx
-=======
     stratum_context
         .shares_tx
->>>>>>> ed211ec7
         .send(Emission {
             pplns: stratum_share.clone(),
             block: validation_result.block,
@@ -136,11 +127,8 @@
         .await
         .map_err(|e| Error::SubmitFailure(format!("Failed to send share to store: {e}")))?;
 
-<<<<<<< HEAD
     session.last_share_time = Some(SystemTime::now());
 
-    let _ = metrics.record_share_accepted(stratum_share).await;
-=======
     let meets_session_difficulty =
         truediff >= session.difficulty_adjuster.get_current_difficulty() as u128;
 
@@ -152,7 +140,6 @@
     } else {
         let _ = stratum_context.metrics.record_share_rejected().await;
     }
->>>>>>> ed211ec7
 
     let (new_difficulty, _is_first_share) = session.difficulty_adjuster.record_share_submission(
         truediff,
