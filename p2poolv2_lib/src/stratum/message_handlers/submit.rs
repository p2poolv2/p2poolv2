// Copyright (C) 2024, 2025 P2Poolv2 Developers (see AUTHORS)
//
// This file is part of P2Poolv2
//
// P2Poolv2 is free software: you can redistribute it and/or modify it under
// the terms of the GNU General Public License as published by the Free
// Software Foundation, either version 3 of the License, or (at your option)
// any later version.
//
// P2Poolv2 is distributed in the hope that it will be useful, but WITHOUT ANY
// WARRANTY; without even the implied warranty of MERCHANTABILITY or FITNESS
// FOR A PARTICULAR PURPOSE. See the GNU General Public License for more details.
//
// You should have received a copy of the GNU General Public License along with
// P2Poolv2. If not, see <https://www.gnu.org/licenses/>.

use crate::accounting::simple_pplns::SimplePplnsShare;
use crate::accounting::stats::metrics;
use crate::stratum::difficulty_adjuster::DifficultyAdjusterTrait;
use crate::stratum::emission::{Emission, EmissionSender};
use crate::stratum::error::Error;
use crate::stratum::messages::{Message, Response, SetDifficultyNotification, SimpleRequest};
use crate::stratum::session::Session;
use crate::stratum::work::difficulty::validate::validate_submission_difficulty;
use crate::stratum::work::tracker::{JobId, TrackerHandle};
use bitcoin::blockdata::block::Block;
use bitcoin::hashes::Hash;
use bitcoindrpc::{BitcoinRpcConfig, BitcoindRpcClient};
use serde_json::json;
<<<<<<< HEAD
use std::time::{Instant, SystemTime};
use tokio::sync::mpsc;
=======
use std::time::SystemTime;
>>>>>>> f3ecf69b
use tracing::{debug, error, info};

/// Handle the "mining.submit" message
/// This function is called when a miner submits a share to the Stratum server.
/// It sends a response with the submission status.
///
/// Message format:
///
/// {"id": 1, "method": "mining.submit", "params": ["username", "jobid", "extranonce2", "nTime", "nonce"]}
/// Example message:
/// {"id": 1, "method": "mining.submit", "params": ["username", "4f", "fe36a31b", "504e86ed", "e9695791"]}
/// We can also receive messages with version_mask as the last parameter
/// {"id": 1, "method": "mining.submit", "params": ["username", "jobid", "extranonce2", "nTime", "nonce", "version_mask"]}
/// Example message:
/// {"id": 1, "method": "mining.submit", "params": ["username", "4f", "fe36a31b", "504e86ed", "e9695791", "1fffe000"]}
///
/// Handling version mask, we check mask is valid and then apply it to the block header
pub async fn handle_submit<'a, D: DifficultyAdjusterTrait>(
    message: SimpleRequest<'a>,
    session: &mut Session<D>,
    tracker_handle: TrackerHandle,
    bitcoinrpc_config: BitcoinRpcConfig,
    shares_tx: EmissionSender,
    metrics: metrics::MetricsHandle,
) -> Result<Vec<Message<'a>>, Error> {
    debug!("Handling mining.submit message");
    if message.params.len() < 4 {
        return Err(Error::InvalidParams("Missing parameters".into()));
    }

    let id = message.params[1].as_ref().unwrap();

    let job_id =
        u64::from_str_radix(id, 16).map_err(|_| Error::InvalidParams("Invalid job_id".into()))?;

    let job = match tracker_handle.get_job(JobId(job_id)).await {
        Ok(Some(job)) => job,
        _ => {
            debug!("Job not found for job_id: {}", job_id);
            return Ok(vec![Message::Response(Response::new_ok(
                message.id,
                json!(false),
            ))]);
        }
    };

    // version mask from the session - we ignore different version mask sent in a submit message
    let version_mask = session.version_mask;

    // Validate the difficulty of the submitted share
    let block =
        match validate_submission_difficulty(&job, &message, &session.enonce1_hex, version_mask) {
            Ok(block) => block,
            Err(e) => {
                info!("Share validation failed: {}", e);
                let _ = metrics.record_share_rejected().await;
                return Ok(vec![Message::Response(Response::new_ok(
                    message.id,
                    json!(false),
                ))]);
            }
        };

    // Submit block asap, do difficulty adjustment after submission
    submit_block(&block, bitcoinrpc_config).await;

    let timestamp = std::time::SystemTime::now()
        .duration_since(std::time::UNIX_EPOCH)
        .unwrap()
        .as_secs();
    let stratum_share = SimplePplnsShare::new(
        session.user_id.unwrap(),
        session.difficulty_adjuster.get_current_difficulty(),
        session.btcaddress.clone().unwrap_or_default(),
        session.workername.clone().unwrap_or_default(),
        timestamp,
        id.to_string(),
        message.params[2].as_ref().unwrap().to_string(),
        message.params[4].as_ref().unwrap().to_string(),
    );

<<<<<<< HEAD
    shares_tx
        .send(stratum_share.clone())
        .await
        .map_err(|e| Error::SubmitFailure(format!("Failed to send share to store: {e}")))?;

    session.last_share_time = Some(Instant::now());

=======
>>>>>>> f3ecf69b
    // Mining difficulties are tracked as `truediffone`, i.e. difficulty is computed relative to mainnet
    let truediff = get_true_difficulty(&block.block_hash());
    debug!("True difficulty: {}", truediff);

    shares_tx
        .send(Emission {
            pplns: stratum_share.clone(),
            block,
        })
        .await
        .map_err(|e| Error::SubmitFailure(format!("Failed to send share to store: {e}")))?;

    let _ = metrics.record_share_accepted(stratum_share).await;

    let (new_difficulty, _is_first_share) = session.difficulty_adjuster.record_share_submission(
        truediff,
        job_id,
        session.suggested_difficulty,
        SystemTime::now(),
    );

    match new_difficulty {
        Some(difficulty) => Ok(vec![
            Message::Response(Response::new_ok(message.id, json!(true))),
            Message::SetDifficulty(SetDifficultyNotification::new(difficulty)),
        ]),
        None => Ok(vec![Message::Response(Response::new_ok(
            message.id,
            json!(true),
        ))]),
    }
}

/// Submit block to bitcoind
///
/// Build bitcoindrpc from config and call submit block
pub async fn submit_block(block: &Block, bitcoinrpc_config: BitcoinRpcConfig) {
    info!(
        "Submitting block to bitcoind: {:?}",
        block.header.block_hash()
    );
    let rpc = BitcoindRpcClient::new(
        &bitcoinrpc_config.url,
        &bitcoinrpc_config.username,
        &bitcoinrpc_config.password,
    );
    match rpc {
        Ok(bitcoind) => match bitcoind.submit_block(block).await {
            Ok(_) => info!("Block submitted successfully"),
            Err(e) => error!("Failed to submit block: {}", e),
        },
        Err(e) => {
            error!("Failed to create Bitcoind RPC client: {}", e);
        }
    }
}

/// Use bitcoin mainnet max attainable target to convert the hash into difficulty
/// This global difficulty to used to track difficult adjustment by the pool, independent of the chain that is being mined.
fn get_true_difficulty(hash: &bitcoin::BlockHash) -> u128 {
    let mut bytes = hash.to_byte_array();
    bytes.reverse();
    let diff = u128::from_str_radix(&hex::encode(&bytes[..16]), 16).unwrap();
    (0xFFFF_u128 << (208 - 128)) / diff
}

#[cfg(test)]
mod handle_submit_tests {
    use super::*;
    use crate::stratum::difficulty_adjuster::{DifficultyAdjuster, MockDifficultyAdjusterTrait};
    use crate::stratum::messages::Id;
    use crate::stratum::messages::SetDifficultyNotification;
    use crate::stratum::session::Session;
    use crate::stratum::work::tracker::start_tracker_actor;
    use crate::test_utils::load_valid_stratum_work_components;
    use bitcoin::BlockHash;
    use bitcoindrpc::test_utils::{mock_submit_block_with_any_body, setup_mock_bitcoin_rpc};
    use std::sync::Arc;
    use tokio::sync::mpsc;

    #[test]
    fn test_true_difficulty() {
        let hash = "000000000007f7453abd3f11338c165bf4876c086979630ed6f35ddbe59125a9"
            .parse::<BlockHash>()
            .unwrap();
        let difficulty = get_true_difficulty(&hash);
        assert_eq!(difficulty, 8226);
    }

    #[tokio::test]
    async fn test_handle_submit_meets_difficulty_should_submit() {
        let mut session = Session::<DifficultyAdjuster>::new(1, 1, None, 0x1fffe000);
        let tracker_handle = start_tracker_actor();

        let (mock_server, bitcoinrpc_config) = setup_mock_bitcoin_rpc().await;
        mock_submit_block_with_any_body(&mock_server).await;

        let (template, notify, submit, authorize_response) =
            load_valid_stratum_work_components("../tests/test_data/validation/stratum/b/");

        let enonce1 = authorize_response.result.unwrap()[1].clone();
        let enonce1: &str = enonce1.as_str().unwrap();
        session.enonce1 =
            u32::from_le_bytes(hex::decode(enonce1).unwrap().as_slice().try_into().unwrap());
        session.enonce1_hex = enonce1.to_string();
        session.btcaddress = Some("tb1q3udk7r26qs32ltf9nmqrjaaa7tr55qmkk30q5d".to_string());
        session.user_id = Some(1);

        let job_id = JobId(u64::from_str_radix(&notify.params.job_id, 16).unwrap());

        let _ = tracker_handle
            .insert_job(
                Arc::new(template),
                notify.params.coinbase1.to_string(),
                notify.params.coinbase2.to_string(),
                job_id,
            )
            .await;

        let (shares_tx, mut shares_rx) = mpsc::channel(10);
        let stats_dir = tempfile::tempdir().unwrap();
        let metrics_handle = metrics::start_metrics(stats_dir.path().to_str().unwrap().to_string())
            .await
            .unwrap();

        let message = handle_submit(
            submit,
            &mut session,
            tracker_handle,
            bitcoinrpc_config,
            shares_tx,
            metrics_handle.clone(),
        )
        .await
        .unwrap();

        let response = match &message[..] {
            [Message::Response(response)] => response,
            _ => panic!("Expected a Response message"),
        };

        assert_eq!(response.id, Some(Id::Number(4)));

        // The response should indicate that the share met required difficulty
        assert_eq!(response.result, Some(json!(true)));

        let share = shares_rx.try_recv().unwrap();
        assert_eq!(share.pplns.btcaddress, Some(session.btcaddress.unwrap()));

        // Verify that the block was not submitted to the mock server
        mock_server.verify().await;

        assert_eq!(metrics_handle.get_metrics().await.accepted_total, 1);
    }

    #[tokio::test]
    async fn test_handle_submit_a_meets_difficulty_should_submit() {
        let mut session = Session::<DifficultyAdjuster>::new(1, 1, None, 0x1fffe000);
        let tracker_handle = start_tracker_actor();

        let (mock_server, bitcoinrpc_config) = setup_mock_bitcoin_rpc().await;
        mock_submit_block_with_any_body(&mock_server).await;

        let (template, notify, submit, authorize_response) =
            load_valid_stratum_work_components("../tests/test_data/validation/stratum/a/");

        let enonce1 = authorize_response.result.unwrap()[1].clone();
        let enonce1: &str = enonce1.as_str().unwrap();
        session.enonce1 =
            u32::from_le_bytes(hex::decode(enonce1).unwrap().as_slice().try_into().unwrap());
        session.enonce1_hex = enonce1.to_string();
        session.btcaddress = Some("tb1q3udk7r26qs32ltf9nmqrjaaa7tr55qmkk30q5d".to_string());
        session.user_id = Some(1);

        let job_id = JobId(u64::from_str_radix(&notify.params.job_id, 16).unwrap());

        let _ = tracker_handle
            .insert_job(
                Arc::new(template),
                notify.params.coinbase1.to_string(),
                notify.params.coinbase2.to_string(),
                job_id,
            )
            .await;

        let (shares_tx, mut shares_rx) = mpsc::channel(10);
        let stats_dir = tempfile::tempdir().unwrap();
        let metrics_handle = metrics::start_metrics(stats_dir.path().to_str().unwrap().to_string())
            .await
            .unwrap();

        let response = handle_submit(
            submit,
            &mut session,
            tracker_handle,
            bitcoinrpc_config,
            shares_tx,
            metrics_handle.clone(),
        )
        .await
        .unwrap();

        let response = match &response[..] {
            [Message::Response(response)] => response,
            _ => panic!("Expected a Response message"),
        };

        assert_eq!(response.id, Some(Id::Number(4)));

        // The response should indicate that the share met required difficulty
        assert_eq!(response.result, Some(json!(true)));

        // Verify that the block was not submitted to the mock server
        mock_server.verify().await;

        let stratum_share = shares_rx.recv().await.unwrap();
        assert_eq!(
            stratum_share.pplns.btcaddress,
            Some(session.btcaddress.unwrap())
        );

        assert_eq!(metrics_handle.get_metrics().await.accepted_total, 1);
    }

    #[tokio::test]
    async fn test_handle_submit_with_version_rolling_meets_difficulty_should_submit() {
        let mut session = Session::<DifficultyAdjuster>::new(1, 1, None, 0x1fffe000);
        let tracker_handle = start_tracker_actor();

        let (mock_server, bitcoinrpc_config) = setup_mock_bitcoin_rpc().await;
        mock_submit_block_with_any_body(&mock_server).await;

        let (template, notify, submit, authorize_response) = load_valid_stratum_work_components(
            "../tests/test_data/validation/stratum/with_version_rolling/",
        );

        let enonce1 = authorize_response.result.unwrap()[1].clone();
        let enonce1: &str = enonce1.as_str().unwrap();
        session.enonce1 =
            u32::from_le_bytes(hex::decode(enonce1).unwrap().as_slice().try_into().unwrap());
        session.enonce1_hex = enonce1.to_string();
        session.btcaddress = Some("tb1q3udk7r26qs32ltf9nmqrjaaa7tr55qmkk30q5d".to_string());
        session.user_id = Some(1);

        let job_id = JobId(u64::from_str_radix(&notify.params.job_id, 16).unwrap());

        let _ = tracker_handle
            .insert_job(
                Arc::new(template),
                notify.params.coinbase1.to_string(),
                notify.params.coinbase2.to_string(),
                job_id,
            )
            .await;

        let (shares_tx, _shares_rx) = mpsc::channel(10);
        let stats_dir = tempfile::tempdir().unwrap();
        let metrics_handle = metrics::start_metrics(stats_dir.path().to_str().unwrap().to_string())
            .await
            .unwrap();

        let response = handle_submit(
            submit,
            &mut session,
            tracker_handle,
            bitcoinrpc_config,
            shares_tx,
            metrics_handle.clone(),
        )
        .await
        .unwrap();

        let response = match &response[..] {
            [Message::Response(response)] => response,
            _ => panic!("Expected a Response message"),
        };

        assert_eq!(response.id, Some(Id::Number(5)));

        // The response should indicate that the share met required difficulty
        assert_eq!(response.result, Some(json!(true)));

        // Verify that the block was not submitted to the mock server
        mock_server.verify().await;

        assert_eq!(metrics_handle.get_metrics().await.accepted_total, 1);
    }

    #[tokio::test]
    async fn test_handle_submit_triggers_difficulty_adjustment() {
        let ctx = MockDifficultyAdjusterTrait::new_context();
        ctx.expect().returning(|_, _, _| {
            let mut mock = MockDifficultyAdjusterTrait::default();
            mock.expect_record_share_submission().returning(
                |_difficulty, _job_id, _suggested_difficulty, _current_timestamp| {
                    (Some(12345), false)
                },
            );
            mock.expect_get_current_difficulty().returning(|| 1u64);
            mock
        });

        let mut session = Session::<MockDifficultyAdjusterTrait>::new(1, 1, None, 0x1fffe000);
        let tracker_handle = start_tracker_actor();

        let (mock_server, bitcoinrpc_config) = setup_mock_bitcoin_rpc().await;
        mock_submit_block_with_any_body(&mock_server).await;

        let (template, notify, submit, authorize_response) =
            load_valid_stratum_work_components("../tests/test_data/validation/stratum/a/");

        let enonce1 = authorize_response.result.unwrap()[1].clone();
        let enonce1: &str = enonce1.as_str().unwrap();
        session.enonce1 =
            u32::from_le_bytes(hex::decode(enonce1).unwrap().as_slice().try_into().unwrap());
        session.enonce1_hex = enonce1.to_string();
        session.btcaddress = Some("tb1q3udk7r26qs32ltf9nmqrjaaa7tr55qmkk30q5d".to_string());
        session.user_id = Some(1);

        let job_id = JobId(u64::from_str_radix(&notify.params.job_id, 16).unwrap());

        let _ = tracker_handle
            .insert_job(
                Arc::new(template),
                notify.params.coinbase1.to_string(),
                notify.params.coinbase2.to_string(),
                job_id,
            )
            .await;

        let (shares_tx, _shares_rx) = mpsc::channel(10);
        let stats_dir = tempfile::tempdir().unwrap();
        let metrics_handle = metrics::start_metrics(stats_dir.path().to_str().unwrap().to_string())
            .await
            .unwrap();

        let message = handle_submit(
            submit,
            &mut session,
            tracker_handle,
            bitcoinrpc_config,
            shares_tx,
            metrics_handle.clone(),
        )
        .await
        .unwrap();

        match &message[..] {
            [
                Message::Response(Response {
                    id: _,
                    result,
                    error: _,
                }),
                Message::SetDifficulty(SetDifficultyNotification { method: _, params }),
            ] => {
                assert_eq!(result, &Some(json!(true)));
                assert_eq!(params[0], 12345);
            }
            _ => panic!("Expected SetDifficultyNotification message"),
        }

        mock_server.verify().await;
    }

    #[tokio::test]
    async fn test_handle_submit_with_unknown_job_id_returns_false() {
        let mut session = Session::<DifficultyAdjuster>::new(1, 1, None, 0x1fffe000);
        let tracker_handle = start_tracker_actor();

        let (_mock_server, bitcoinrpc_config) = setup_mock_bitcoin_rpc().await;

        let (_template, _notify, submit, authorize_response) =
            load_valid_stratum_work_components("../tests/test_data/validation/stratum/a/");

        let enonce1 = authorize_response.result.unwrap()[1].clone();
        let enonce1: &str = enonce1.as_str().unwrap();
        session.enonce1 =
            u32::from_le_bytes(hex::decode(enonce1).unwrap().as_slice().try_into().unwrap());
        session.enonce1_hex = enonce1.to_string();
        session.btcaddress = Some("tb1q3udk7r26qs32ltf9nmqrjaaa7tr55qmkk30q5d".to_string());
        session.user_id = Some(1);

        let (shares_tx, _shares_rx) = mpsc::channel(10);
        let stats_dir = tempfile::tempdir().unwrap();
        let metrics_handle = metrics::start_metrics(stats_dir.path().to_str().unwrap().to_string())
            .await
            .unwrap();

        let message = handle_submit(
            submit,
            &mut session,
            tracker_handle,
            bitcoinrpc_config,
            shares_tx,
            metrics_handle,
        )
        .await
        .unwrap();

        let response = match &message[..] {
            [Message::Response(response)] => response,
            _ => panic!("Expected a Response message"),
        };

        // Should return result false for unknown job_id
        assert_eq!(response.result, Some(json!(false)));
    }
}<|MERGE_RESOLUTION|>--- conflicted
+++ resolved
@@ -27,12 +27,8 @@
 use bitcoin::hashes::Hash;
 use bitcoindrpc::{BitcoinRpcConfig, BitcoindRpcClient};
 use serde_json::json;
-<<<<<<< HEAD
 use std::time::{Instant, SystemTime};
 use tokio::sync::mpsc;
-=======
-use std::time::SystemTime;
->>>>>>> f3ecf69b
 use tracing::{debug, error, info};
 
 /// Handle the "mining.submit" message
@@ -114,16 +110,6 @@
         message.params[4].as_ref().unwrap().to_string(),
     );
 
-<<<<<<< HEAD
-    shares_tx
-        .send(stratum_share.clone())
-        .await
-        .map_err(|e| Error::SubmitFailure(format!("Failed to send share to store: {e}")))?;
-
-    session.last_share_time = Some(Instant::now());
-
-=======
->>>>>>> f3ecf69b
     // Mining difficulties are tracked as `truediffone`, i.e. difficulty is computed relative to mainnet
     let truediff = get_true_difficulty(&block.block_hash());
     debug!("True difficulty: {}", truediff);
@@ -135,6 +121,12 @@
         })
         .await
         .map_err(|e| Error::SubmitFailure(format!("Failed to send share to store: {e}")))?;
+
+    session.last_share_time = Some(Instant::now());
+
+    // Mining difficulties are tracked as `truediffone`, i.e. difficulty is computed relative to mainnet
+    let truediff = get_true_difficulty(&block.block_hash());
+    debug!("True difficulty: {}", truediff);
 
     let _ = metrics.record_share_accepted(stratum_share).await;
 
