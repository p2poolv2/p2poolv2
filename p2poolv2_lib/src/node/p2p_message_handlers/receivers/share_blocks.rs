--- conflicted
+++ resolved
@@ -29,12 +29,8 @@
 ///
 /// Validate the ShareBlock and store it in the chain
 /// We do not send any inventory message as we do not want to gossip the share block.
-<<<<<<< HEAD
 /// Share blocks are gossiped using the libp2p gossipsub protocol.
 pub async fn handle_share_block<T: TimeProvider + Send + Sync>(
-=======
-pub async fn handle_share_block(
->>>>>>> 572c336d
     share_block: ShareBlock,
     chain_handle: ChainHandle,
     time_provider: &T,
