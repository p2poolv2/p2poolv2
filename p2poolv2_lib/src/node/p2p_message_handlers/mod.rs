--- conflicted
+++ resolved
@@ -76,17 +76,6 @@
                 error!("Failed to store workbase: {}", e);
                 return Err(format!("Error storing workbase: {}", e).into());
             }
-<<<<<<< HEAD
-            if let Err(e) = ctx
-                .swarm_tx
-                .send(SwarmSend::Gossip(Message::Workbase(workbase)))
-                .await
-            {
-                error!("Failed to send share: {}", e);
-                return Err("Error sending share to network".into());
-            }
-=======
->>>>>>> 572c336d
             Ok(())
         }
         Message::UserWorkbase(userworkbase) => {
